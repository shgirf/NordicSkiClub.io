--- conflicted
+++ resolved
@@ -126,7 +126,6 @@
                         <h3>Equipment Donations</h3>
                         <p>Donate gently used or new skiing equipment. We accept skis, boots, poles, waxing supplies, and training equipment.</p>
                     </div>
-<<<<<<< HEAD
                     <div class="content-card">
                         <h3>Business Sponsorship</h3>
                         <p>Partner with us as a business sponsor. We offer various sponsorship levels with recognition opportunities.</p>
@@ -140,21 +139,6 @@
                         <p>Join our alumni network to stay connected, mentor current members, and support the next generation of Nordic skiers.</p>
                     </div>
                     <div class="content-card">
-=======
-                    <div class="content-card">
-                        <h3>Business Sponsorship</h3>
-                        <p>Partner with us as a business sponsor. We offer various sponsorship levels with recognition opportunities.</p>
-                    </div>
-                    <div class="content-card">
-                        <h3>Volunteer Your Time</h3>
-                        <p>Share your expertise by coaching, leading trips, helping with events, or providing professional services.</p>
-                    </div>
-                    <div class="content-card">
-                        <h3>Alumni Network</h3>
-                        <p>Join our alumni network to stay connected, mentor current members, and support the next generation of Nordic skiers.</p>
-                    </div>
-                    <div class="content-card">
->>>>>>> dc2bae21
                         <h3>Spread the Word</h3>
                         <p>Help us grow by sharing our story with your network, on social media, and within the skiing community.</p>
                     </div>

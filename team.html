--- conflicted
+++ resolved
@@ -105,7 +105,6 @@
                         <p>Graduate Student, Exercise Science. Plans weekly training sessions and coordinates with coaches. Background in exercise physiology and coaching.</p>
                     </div>
                     
-<<<<<<< HEAD
                     <div class="team-member">
                         <img src="images/team/social.jpg" alt="Social Chair" loading="lazy">
                         <h3>Taylor Anderson</h3>
@@ -121,23 +120,6 @@
                     </div>
                     
                     <div class="team-member">
-=======
-                    <div class="team-member">
-                        <img src="images/team/social.jpg" alt="Social Chair" loading="lazy">
-                        <h3>Taylor Anderson</h3>
-                        <p class="role">Social Chair</p>
-                        <p>Sophomore, Psychology. Organizes social events, team bonding activities, and end-of-season celebrations. Makes sure everyone feels welcome.</p>
-                    </div>
-                    
-                    <div class="team-member">
-                        <img src="images/team/equipment.jpg" alt="Equipment Manager" loading="lazy">
-                        <h3>Jamie Rodriguez</h3>
-                        <p class="role">Equipment Manager</p>
-                        <p>Junior, Integrative Physiology. Maintains club equipment, coordinates waxing clinics, and manages equipment rentals for members.</p>
-                    </div>
-                    
-                    <div class="team-member">
->>>>>>> dc2bae21
                         <img src="images/team/outreach.jpg" alt="Outreach Coordinator" loading="lazy">
                         <h3>Avery Parker</h3>
                         <p class="role">Outreach Coordinator</p>
